import panel as pn
import param
import numpy as np
import pandas as pd
import numpy.typing as npt
import io

from bokeh.models import ColumnDataSource
from .bokeh_plot import BokehPlotPane
from sklearn.feature_extraction.text import CountVectorizer

from pynndescent import NNDescent
from PIL import Image

from typing import *


def SimpleSearchWidget(
    plot: BokehPlotPane,
    *,
    raw_dataframe: Optional[pd.DataFrame] = None,
    title: str = "##### Search",
    placeholder_text: str = "Enter search string ...",
    live_search: bool = True,
    width: Optional[int] = None,
    height: Optional[int] = None,
    sizing_mode: str = "stretch_width",
    name: str = "Search",
):
    """Construct a simple search widget attached to a specific ``BokehPlotPane``. This allows for basic search in a very
    simple set-up. Notably the search is performed client-side in javascript, and so should work even without a
    python kernel backend.

    Parameters
    ----------
    plot: BokehPlotPane
        The particular plot pane the search should be attached to.

    raw_dataframe: dataframe or None (optional, default = None)
        A dataframe to run search over. If set to None then the search will be run over the dataframe associated to the
        plot. Each column of the dataframe will be searched with matches on any rows that contain the search string
        as a substring.

    title: str (optional, default = "#### Search")
        A title for the associated search widget in markdown format.

    placeholder_text: str (optional, default = "Enter search string ...")
        Text to place in the search input field when no search text is provided.

    live_search: bool (optional, default = True)
        If True then perform the search on every key-press; if False then perform search only when the enter key is
        pressed.

    width: int or None (optional, default = None)
        The width of the pane, or, if ``None`` let the pane size itself.

    height: int or None (optional, default = None)
        The height of the pane, or, if ``None`` let the pane size itself.

    sizing_mode: str (optional, default = "stretch_both")
        The panel sizing mode of the search widget.

    name: str (optional, default = "Search")
        The panel name of the pane. See panel documentation for more details.

    Returns
    -------
    search_widget: pn.WidgetBox
        A search widget that is linked to the specified ``BokehPlotPane``.
    """
    if raw_dataframe is not None:
        search_datasource = ColumnDataSource(raw_dataframe)
    else:
        search_datasource = plot.data_source
    search_box = pn.widgets.TextInput(
        placeholder=placeholder_text, align=("start", "center"), sizing_mode=sizing_mode
    )
    result = pn.WidgetBox(
        pn.pane.Markdown(title, align=("end", "center")),
        search_box,
        horizontal=True,
        sizing_mode=sizing_mode,
        width=width,
        height=height,
        name=name,
    )
    if live_search:
        search_box.jscallback(
            value_input="""
var data = data_source.data;
var text_search = search_box.value_input;

// Loop over columns and values
// If there is no match for any column for a given row, change the alpha value
var string_match = false;
var selected_indices = [];
for (var i = 0; i < plot_source.data.x.length; i++) {
    string_match = false
    for (const column in data) {
        if (String(data[column][i]).includes(text_search) ) {
            string_match = true;
        }
    }
    if (string_match){
        selected_indices.push(i);
    }
}
plot_source.selected.indices = selected_indices;
plot_source.change.emit();
        """,
            args={
                "plot_source": plot.data_source,
                "data_source": search_datasource,
                "search_box": search_box,
            },
        )
    else:
        search_box.jscallback(
            value="""
var data = data_source.data;
var text_search = search_box.value;

// Loop over columns and values
// If there is no match for any column for a given row, change the alpha value
var string_match = false;
var selected_indices = [];
for (var i = 0; i < plot_source.data.x.length; i++) {
    string_match = false
    for (const column in data) {
        if (String(data[column][i]).includes(text_search) ) {
            string_match = true;
        }
    }
    if (string_match){
        selected_indices.push(i);
    }
}
plot_source.selected.indices = selected_indices;
plot_source.change.emit();
            """,
            args={
                "plot_source": plot.data_source,
                "data_source": search_datasource,
                "search_box": search_box,
            },
        )
    return result


class SearchWidget(pn.reactive.Reactive):
    """A search pane that can be used to search for samples in a dataframe and select matching samples. If linked with
    a PlotPane this allows for search results to be selected in the plot for efficient visual representations of
    searches.

    The basic search pane provides three search modes: via string matching (potentially in a restricted set of
    columns in the dataframe), via regular expressions (again, potentially of selected columsn only) or by applying
    a query against the dataframe using the pandas ``query`` syntax.

    Parameters
    ----------
    raw_dataframe: DataFrame
        The dataframe to associate with data in a map representation in a PlotPane. The dataframe should have one row
        per sample in the map representation, and be in the same order as the data in the map representation.

    title: str (optional, default = "#### Search")
        A markdown title to be placed at the top of the pane.

    width: int or None (optional, default = None)
        The width of the pane, or, if ``None`` let the pane size itself.

    height: int or None (optional, default = None)
        The height of the pane, or, if ``None`` let the pane size itself.

    name: str (optional, default = "Search")
        The panel name of the pane. See panel documentation for more details.
    """

    selected = param.List(default=[], doc="Indices of selected samples")
    data = param.DataFrame(doc="Source data")

    def __init__(
        self,
        raw_dataframe: pd.DataFrame,
        *,
        title: str = "#### Search",
        width: Optional[int] = None,
        height: Optional[int] = None,
        name: str = "Search",
    ) -> None:
        super().__init__(name=name)
        if np.all(raw_dataframe.index.array == np.arange(len(raw_dataframe))):
            self.data = raw_dataframe
        else:
            self.data = raw_dataframe.reset_index()

        self.query_box = pn.widgets.TextAreaInput(
            name="Search query",
            placeholder="Enter search here ...",
            min_height=64,
            height=128,
        )
        self.query_style_selector = pn.widgets.RadioButtonGroup(
            name="Query type",
            options=["String search", "Regex", "Pandas query"],
            button_type="primary",
        )
        self.query_button = pn.widgets.Button(name="Search", button_type="success")
        self.query_button.on_click(self._run_query)
        self.columns_to_search = pn.widgets.MultiChoice(
            name="Columns to search (all if empty)",
            options=self.data.columns.tolist(),
        )
        self.query_style_selector.param.watch(self._query_style_change, "value")
        self.warning_area = pn.pane.Alert("", alert_type="light")
        self.warning_area.visible = False
        self.pane = pn.WidgetBox(
            title,
            self.query_style_selector,
            self.query_box,
            self.query_button,
            self.columns_to_search,
            self.warning_area,
            width=width,
            height=height,
        )

    def _query_style_change(self, event: param.parameterized.Event) -> None:
        if event.new == "Pandas query":
            self._saved_col_to_search = self.columns_to_search.value
            self.columns_to_search.value = []
            self.columns_to_search.disabled = True
        else:
            if hasattr(self, "_saved_col_to_search"):
                self.columns_to_search.value = self._saved_col_to_search
            self.columns_to_search.disabled = False

    def _run_query(self, event: param.parameterized.Event) -> None:
        self.warning_area.alert_type = "light"
        self.warning_area.object = ""
        self.warning_area.visible = False
        if len(self.query_box.value) == 0:
            self.selected = []
        elif self.query_style_selector.value == "String search":
            try:
                indices = []
                for col in self.columns_to_search.value or self.data:
                    if hasattr(self.data[col], "str"):
                        new_indices = np.where(
                            self.data[col].str.contains(
                                self.query_box.value, regex=False
                            )
                        )[0].tolist()
                        indices.extend(new_indices)
                if len(indices) == 0:
                    self.warning_area.alert_type = "warning"
                    self.warning_area.object = (
                        f"No matches found for search string {self.query_box.value}!"
                    )
                    self.warning_area.visible = True
                self.selected = sorted(indices)
            except Exception as err:
                self.warning_area.alert_type = "danger"
                self.warning_area.object = str(err)
        elif self.query_style_selector.value == "Regex":
            try:
                indices = []
                for col in self.columns_to_search.value or self.data:
                    if hasattr(self.data[col], "str"):
                        new_indices = np.where(
                            self.data[col].str.contains(
                                self.query_box.value, regex=True
                            )
                        )[0].tolist()
                        indices.extend(new_indices)
                if len(indices) == 0:
                    self.warning_area.alert_type = "warning"
                    self.warning_area.object = f"No matches found for search with regex {self.query_box.value}!"
                    self.warning_area.visible = True
                self.selected = sorted(indices)
            except Exception as err:
                self.warning_area.alert_type = "danger"
                self.warning_area.object = str(err)
        elif self.query_style_selector.value == "Pandas query":
            try:
                self.selected = (
                    self.data.reset_index().query(self.query_box.value).index.tolist()
                )
                if len(self.selected) == 0:
                    self.warning_area.alert_type = "warning"
                    self.warning_area.object = f"No matches found for search with pandas query {self.query_box.value}!"
                    self.warning_area.visible = True
            except Exception as err:
                self.warning_area.alert_type = "danger"
                self.warning_area.object = str(err)
                self.warning_area.visible = True

    def _get_model(self, *args, **kwds):
        return self.pane._get_model(*args, **kwds)

    def link_to_plot(self, plot):
        """Link this pane to a plot pane using a default set of params that can sensibly be linked.

        Parameters
        ----------
        plot: PlotPane
            The plot pane to link to.

        Returns
        -------
        link:
            The link object.
        """
        return self.link(plot, selected="selected", bidirectional=True)


<<<<<<< HEAD
class VectorSearchWidget(pn.reactive.Reactive):
    """A search pane that can be used for searching for vector databases of content given a means to convert search
    queries into vector representations. The search uses pynndescent for fast vector searching. You must supply
    both vectors (one for each sample in the plot, in the same order), and a function or callable to convert the
    search input into vectors in the same space. Search input can either be text, or files. In file input is used
    then the content passed to the embedder is either text (in the case of text files), a numpy array
    (in the case of images), or a raw bytestring (in the case of other file types that aren't recognized). The embedder
    callable needs to be able to appropriately handle the content of these forms.

    Parameters
    ----------

    vectors_to_query: ArrayLike
        An array of vectors to be searched over.

    embedder: Callable
        A Callable or function that can take the search input and return a vector representing the input that exists
        in the same embedding space as ``vectors_to_query``.
=======
class KeywordSearchWidget(pn.reactive.Reactive):
    """A search pane that can be used for searching for keywords within longer text documents. The search uses sklearn's
    CountVectorizer to encode the texts in a bag of words model and allow for faster searching over words in longer
    documents than can reasonably be managed with direct searches over text.

    Parameters
    ----------
    text_samples: Iterable of str
        A list of text string to be searched over, with one text per sample in the data map.
>>>>>>> 6f2da883

    title: str (optional, default = "#### Search")
        A markdown title to be placed at the top of the pane.

<<<<<<< HEAD
    vector_metric: str (optional, default = "cosine")
        The metric to use for searching over the ``vectors_to_query``. Any metric supported by pynndescent is valid.

    input_type: str (optional, default = "text")
        Either "text" or "file" depending on how you wish to supply query data.

    placeholder_text: str (optional, default = "Enter keywords ...")
        Text to place in the search input field when no search text is provided.

    n_query_results: int (optional, default = 20)
        The default number of query results to return.

    max_query_results: int (optional, default = 100)
        The number of results returned can be set by a slides in the widget; this value determines the maximum value
        of that slider.

    pynnd_n_neighbors: int (optional, default = 60)
        The ``n_neighbors`` value to use for pynndescent; larger values result in more accurate searches with longer
        search times. The default value of 60 provides reasonable search times with good accuracy for cosine metrics.
        A smaller value can be used for Euclidean metrics. Other metrics may require some tuning.

    sizing_mode: str (optional, default = "stretch_both")
        The panel sizing mode of the search widget.

=======
    placeholder_text: str (optional, default = "Enter keywords ...")
        Text to place in the search input field when no search text is provided.

    sizing_mode: str (optional, default = "stretch_both")
        The panel sizing mode of the search widget.

    min_occurrences: int (optional, default = 2)
        The min number of occurrences of a word in the full set of texts for it to be included in the searchable
        vocabulary.

    token_pattern: str (optional, default = r"(?u)\b\w\w+\b")
        The regular expression used to tokenize the text into words within the CountVectorizer. The default is the same
        as the default option for sklearn's CountVectorizer.

>>>>>>> 6f2da883
    width: int or None (optional, default = None)
        The width of the pane, or, if ``None`` let the pane size itself.

    height: int or None (optional, default = None)
        The height of the pane, or, if ``None`` let the pane size itself.

    name: str (optional, default = "Search")
        The panel name of the pane. See panel documentation for more details.
<<<<<<< HEAD
        """
=======


    """

>>>>>>> 6f2da883
    selected = param.List(default=[], doc="Indices of selected samples")

    def __init__(
        self,
<<<<<<< HEAD
        vectors_to_query: npt.ArrayLike,
        embedder: Callable,
        title: str = "#### Search",
        vector_metric: str = "cosine",
        input_type: Literal["text", "file"] = "text",
        placeholder_text: str = "Enter search string ...",
        n_query_results: int = 20,
        max_query_results: int = 100,
        pynnd_n_neighbors: int = 60,
        width: Optional[int] = None,
        height: Optional[int] = None,
        sizing_mode: str = "stretch_width",
=======
        text_samples: Iterable[str],
        *,
        title: str = "#### Search",
        placeholder_text: str = "Enter keywords ...",
        sizing_mode: str = "stretch_width",
        min_occurrences: int = 2,
        token_pattern: str = r"(?u)\b\w\w+\b",
        width: Optional[int] = None,
        height: Optional[int] = None,
>>>>>>> 6f2da883
        name: str = "Search",
    ) -> None:
        super().__init__(name=name)

<<<<<<< HEAD
        self._search_index = NNDescent(vectors_to_query, metric=vector_metric, n_neighbors=pynnd_n_neighbors)
        self._search_index.prepare()
        self._embedder = embedder
        self._input_type = input_type

        self.search_button = pn.widgets.Button(name="Search", button_type="success")
        self.search_button.disabled = True
        self.search_button.on_click(self._run_query)

        if input_type == "text":
            self.search_box = pn.widgets.TextInput(
                placeholder=placeholder_text,
                align=("start", "center"),
                sizing_mode=sizing_mode,
            )
            self.search_box.param.watch(
                self._button_state, ["value_input"], onlychanged=True
            )
        elif input_type == "file":
            self.search_box = pn.widgets.FileInput(
                align=("start", "center"),
                sizing_mode=sizing_mode,
                multiple=False,
            )
            self.search_box.param.watch(
                self._button_state, ["value"], onlychanged=True
            )
        else:
            raise ValueError(f"Invalid input type {input_type}. Should be one of 'text' or 'file'")

        self.n_results_slider = pn.widgets.DiscreteSlider(
            name="Number of results", options=list(range(0, max_query_results, 10)), value=n_query_results
        )
        self.n_results_slider.param.watch(self._button_state, ["value"], onlychanged=True)
=======
        self._keyword_vectorizer = CountVectorizer(
            min_df=min_occurrences,
            token_pattern=token_pattern,
        )
        self._keyword_matrix = self._keyword_vectorizer.fit_transform(
            text_samples
        ).tocsc()
        self._keyword_df = pd.DataFrame(
            {
                "keyword": self._keyword_vectorizer.vocabulary_.keys(),
                "col_index": self._keyword_vectorizer.vocabulary_.values(),
            }
        )

        self.search_box = pn.widgets.TextInput(
            placeholder=placeholder_text,
            align=("start", "center"),
            sizing_mode=sizing_mode,
        )
        self.search_button = pn.widgets.Button(name="Search", button_type="success")
        self.search_button.disabled = True
        self.search_button.on_click(self._run_query)
        self.search_box.param.watch(self._button_state, ["value_input"], onlychanged=True)
>>>>>>> 6f2da883

        self.pane = pn.WidgetBox(
            title,
            pn.Row(self.search_box, self.search_button),
<<<<<<< HEAD
            self.n_results_slider,
=======
>>>>>>> 6f2da883
            sizing_mode=sizing_mode,
            width=width,
            height=height,
        )

<<<<<<< HEAD

    def _button_state(self, *events) -> None:
        self.search_button.disabled = False

    def _run_query(self, event: param.parameterized.Event) -> None:
        if self._input_type == "text":
            query_vector = self._embedder([self.search_box.value])
        elif self._input_type == "file":
            if self.search_box.mime_type.startswith("image"):
                raw_img = io.BytesIO()
                self.search_box.save(raw_img)
                img = Image.open(raw_img)
                query_vector = self._embedder(np.asarray(img))
            elif self.search_box.mime_type.startswith("text"):
                query_vector = self._embedder(self.search_box.value.decode())
            else:
                query_vector = self._embedder(self.search_box.value)

        if query_vector.ndim == 1:
            result_indices, result_dists = self._search_index.query([query_vector], k=self.n_results_slider.value)
        else:
            result_indices, result_dists = self._search_index.query(query_vector, k=self.n_results_slider.value)

        self.selected = [int(x) for x in result_indices[0]]
        self.search_button.disabled = True

=======
    def _button_state(self, *events):
        self.search_button.disabled = False

    def _run_query(self, event: param.parameterized.Event) -> None:
        if len(self.search_box.value) == 0:
            self.selected = []
        else:
            keywords = self.search_box.value.split()
            matched_indices = set([])

            for keyword in keywords:
                col_indices = self._keyword_df.col_index[
                    self._keyword_df.keyword.str.contains(keyword.lower())
                ].values.tolist()
                count_vector = np.squeeze(
                    np.asarray(self._keyword_matrix[:, col_indices].sum(axis=1))
                )
                matched_indices.update([int(x) for x in np.nonzero(count_vector)[0]])

            self.selected = list(matched_indices)

        self.search_button.disabled = True
>>>>>>> 6f2da883

    def _get_model(self, *args, **kwds):
        return self.pane._get_model(*args, **kwds)

    def link_to_plot(self, plot):
        """Link this pane to a plot pane using a default set of params that can sensibly be linked.

        Parameters
        ----------
        plot: PlotPane
            The plot pane to link to.

        Returns
        -------
        link:
            The link object.
        """
        return self.link(plot, selected="selected", bidirectional=True)<|MERGE_RESOLUTION|>--- conflicted
+++ resolved
@@ -313,7 +313,136 @@
         return self.link(plot, selected="selected", bidirectional=True)
 
 
-<<<<<<< HEAD
+class KeywordSearchWidget(pn.reactive.Reactive):
+    """A search pane that can be used for searching for keywords within longer text documents. The search uses sklearn's
+    CountVectorizer to encode the texts in a bag of words model and allow for faster searching over words in longer
+    documents than can reasonably be managed with direct searches over text.
+
+    Parameters
+    ----------
+    text_samples: Iterable of str
+        A list of text string to be searched over, with one text per sample in the data map.
+
+    title: str (optional, default = "#### Search")
+        A markdown title to be placed at the top of the pane.
+
+    placeholder_text: str (optional, default = "Enter keywords ...")
+        Text to place in the search input field when no search text is provided.
+
+    sizing_mode: str (optional, default = "stretch_both")
+        The panel sizing mode of the search widget.
+
+    min_occurrences: int (optional, default = 2)
+        The min number of occurrences of a word in the full set of texts for it to be included in the searchable
+        vocabulary.
+
+    token_pattern: str (optional, default = r"(?u)\b\w\w+\b")
+        The regular expression used to tokenize the text into words within the CountVectorizer. The default is the same
+        as the default option for sklearn's CountVectorizer.
+
+    width: int or None (optional, default = None)
+        The width of the pane, or, if ``None`` let the pane size itself.
+
+    height: int or None (optional, default = None)
+        The height of the pane, or, if ``None`` let the pane size itself.
+
+    name: str (optional, default = "Search")
+        The panel name of the pane. See panel documentation for more details.
+
+
+    """
+
+    selected = param.List(default=[], doc="Indices of selected samples")
+
+    def __init__(
+        self,
+        text_samples: Iterable[str],
+        *,
+        title: str = "#### Search",
+        placeholder_text: str = "Enter keywords ...",
+        sizing_mode: str = "stretch_width",
+        min_occurrences: int = 2,
+        token_pattern: str = r"(?u)\b\w\w+\b",
+        width: Optional[int] = None,
+        height: Optional[int] = None,
+        name: str = "Search",
+    ) -> None:
+        super().__init__(name=name)
+
+        self._keyword_vectorizer = CountVectorizer(
+            min_df=min_occurrences,
+            token_pattern=token_pattern,
+        )
+        self._keyword_matrix = self._keyword_vectorizer.fit_transform(
+            text_samples
+        ).tocsc()
+        self._keyword_df = pd.DataFrame(
+            {
+                "keyword": self._keyword_vectorizer.vocabulary_.keys(),
+                "col_index": self._keyword_vectorizer.vocabulary_.values(),
+            }
+        )
+
+        self.search_box = pn.widgets.TextInput(
+            placeholder=placeholder_text,
+            align=("start", "center"),
+            sizing_mode=sizing_mode,
+        )
+        self.search_button = pn.widgets.Button(name="Search", button_type="success")
+        self.search_button.disabled = True
+        self.search_button.on_click(self._run_query)
+        self.search_box.param.watch(self._button_state, ["value_input"], onlychanged=True)
+
+        self.pane = pn.WidgetBox(
+            title,
+            pn.Row(self.search_box, self.search_button),
+            sizing_mode=sizing_mode,
+            width=width,
+            height=height,
+        )
+
+    def _button_state(self, *events):
+        self.search_button.disabled = False
+
+    def _run_query(self, event: param.parameterized.Event) -> None:
+        if len(self.search_box.value) == 0:
+            self.selected = []
+        else:
+            keywords = self.search_box.value.split()
+            matched_indices = set([])
+
+            for keyword in keywords:
+                col_indices = self._keyword_df.col_index[
+                    self._keyword_df.keyword.str.contains(keyword.lower())
+                ].values.tolist()
+                count_vector = np.squeeze(
+                    np.asarray(self._keyword_matrix[:, col_indices].sum(axis=1))
+                )
+                matched_indices.update([int(x) for x in np.nonzero(count_vector)[0]])
+
+            self.selected = list(matched_indices)
+
+        self.search_button.disabled = True
+
+    def _get_model(self, *args, **kwds):
+        return self.pane._get_model(*args, **kwds)
+
+    def link_to_plot(self, plot):
+        """Link this pane to a plot pane using a default set of params that can sensibly be linked.
+
+        Parameters
+        ----------
+        plot: PlotPane
+            The plot pane to link to.
+
+        Returns
+        -------
+        link:
+            The link object.
+        """
+        return self.link(plot, selected="selected", bidirectional=True)
+
+
 class VectorSearchWidget(pn.reactive.Reactive):
     """A search pane that can be used for searching for vector databases of content given a means to convert search
     queries into vector representations. The search uses pynndescent for fast vector searching. You must supply
@@ -332,22 +461,10 @@
     embedder: Callable
         A Callable or function that can take the search input and return a vector representing the input that exists
         in the same embedding space as ``vectors_to_query``.
-=======
-class KeywordSearchWidget(pn.reactive.Reactive):
-    """A search pane that can be used for searching for keywords within longer text documents. The search uses sklearn's
-    CountVectorizer to encode the texts in a bag of words model and allow for faster searching over words in longer
-    documents than can reasonably be managed with direct searches over text.
-
-    Parameters
-    ----------
-    text_samples: Iterable of str
-        A list of text string to be searched over, with one text per sample in the data map.
->>>>>>> 6f2da883
 
     title: str (optional, default = "#### Search")
         A markdown title to be placed at the top of the pane.
 
-<<<<<<< HEAD
     vector_metric: str (optional, default = "cosine")
         The metric to use for searching over the ``vectors_to_query``. Any metric supported by pynndescent is valid.
 
@@ -372,22 +489,6 @@
     sizing_mode: str (optional, default = "stretch_both")
         The panel sizing mode of the search widget.
 
-=======
-    placeholder_text: str (optional, default = "Enter keywords ...")
-        Text to place in the search input field when no search text is provided.
-
-    sizing_mode: str (optional, default = "stretch_both")
-        The panel sizing mode of the search widget.
-
-    min_occurrences: int (optional, default = 2)
-        The min number of occurrences of a word in the full set of texts for it to be included in the searchable
-        vocabulary.
-
-    token_pattern: str (optional, default = r"(?u)\b\w\w+\b")
-        The regular expression used to tokenize the text into words within the CountVectorizer. The default is the same
-        as the default option for sklearn's CountVectorizer.
-
->>>>>>> 6f2da883
     width: int or None (optional, default = None)
         The width of the pane, or, if ``None`` let the pane size itself.
 
@@ -396,19 +497,11 @@
 
     name: str (optional, default = "Search")
         The panel name of the pane. See panel documentation for more details.
-<<<<<<< HEAD
         """
-=======
-
-
-    """
-
->>>>>>> 6f2da883
     selected = param.List(default=[], doc="Indices of selected samples")
 
     def __init__(
         self,
-<<<<<<< HEAD
         vectors_to_query: npt.ArrayLike,
         embedder: Callable,
         title: str = "#### Search",
@@ -421,22 +514,10 @@
         width: Optional[int] = None,
         height: Optional[int] = None,
         sizing_mode: str = "stretch_width",
-=======
-        text_samples: Iterable[str],
-        *,
-        title: str = "#### Search",
-        placeholder_text: str = "Enter keywords ...",
-        sizing_mode: str = "stretch_width",
-        min_occurrences: int = 2,
-        token_pattern: str = r"(?u)\b\w\w+\b",
-        width: Optional[int] = None,
-        height: Optional[int] = None,
->>>>>>> 6f2da883
         name: str = "Search",
     ) -> None:
         super().__init__(name=name)
 
-<<<<<<< HEAD
         self._search_index = NNDescent(vectors_to_query, metric=vector_metric, n_neighbors=pynnd_n_neighbors)
         self._search_index.prepare()
         self._embedder = embedder
@@ -471,45 +552,16 @@
             name="Number of results", options=list(range(0, max_query_results, 10)), value=n_query_results
         )
         self.n_results_slider.param.watch(self._button_state, ["value"], onlychanged=True)
-=======
-        self._keyword_vectorizer = CountVectorizer(
-            min_df=min_occurrences,
-            token_pattern=token_pattern,
-        )
-        self._keyword_matrix = self._keyword_vectorizer.fit_transform(
-            text_samples
-        ).tocsc()
-        self._keyword_df = pd.DataFrame(
-            {
-                "keyword": self._keyword_vectorizer.vocabulary_.keys(),
-                "col_index": self._keyword_vectorizer.vocabulary_.values(),
-            }
-        )
-
-        self.search_box = pn.widgets.TextInput(
-            placeholder=placeholder_text,
-            align=("start", "center"),
-            sizing_mode=sizing_mode,
-        )
-        self.search_button = pn.widgets.Button(name="Search", button_type="success")
-        self.search_button.disabled = True
-        self.search_button.on_click(self._run_query)
-        self.search_box.param.watch(self._button_state, ["value_input"], onlychanged=True)
->>>>>>> 6f2da883
 
         self.pane = pn.WidgetBox(
             title,
             pn.Row(self.search_box, self.search_button),
-<<<<<<< HEAD
             self.n_results_slider,
-=======
->>>>>>> 6f2da883
             sizing_mode=sizing_mode,
             width=width,
             height=height,
         )
 
-<<<<<<< HEAD
 
     def _button_state(self, *events) -> None:
         self.search_button.disabled = False
@@ -536,30 +588,6 @@
         self.selected = [int(x) for x in result_indices[0]]
         self.search_button.disabled = True
 
-=======
-    def _button_state(self, *events):
-        self.search_button.disabled = False
-
-    def _run_query(self, event: param.parameterized.Event) -> None:
-        if len(self.search_box.value) == 0:
-            self.selected = []
-        else:
-            keywords = self.search_box.value.split()
-            matched_indices = set([])
-
-            for keyword in keywords:
-                col_indices = self._keyword_df.col_index[
-                    self._keyword_df.keyword.str.contains(keyword.lower())
-                ].values.tolist()
-                count_vector = np.squeeze(
-                    np.asarray(self._keyword_matrix[:, col_indices].sum(axis=1))
-                )
-                matched_indices.update([int(x) for x in np.nonzero(count_vector)[0]])
-
-            self.selected = list(matched_indices)
-
-        self.search_button.disabled = True
->>>>>>> 6f2da883
 
     def _get_model(self, *args, **kwds):
         return self.pane._get_model(*args, **kwds)
